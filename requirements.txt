pydantic==2.11.3
llama-index
llama-index-vector-stores-faiss
sentence-transformers
openai
numpy==1.24.3
faiss-gpu==1.7.2
torch
FlagEmbedding
beautifulsoup4
lxml
arxiv
requests
urllib3
fastapi==0.115.12
uvicorn==0.34.2
starlette==0.46.2
<<<<<<< HEAD
google-genai
sqlalchemy>=1.4.0
psycopg2-binary>=2.9.0
# Testing dependencies
pytest>=7.4.0
pytest-cov>=4.1.0
coverage>=7.3.0
minio>=7.2.0  # MinIO client for Python
Pillow>=10.0.0  # For image handling in tests
=======
google-genai                             
google-generativeai    
volcengine          
aspose-pdf           
PyPDF2           
img2pdf                  
Pillow          
Spire.Pdf             
>>>>>>> 769da0df
<|MERGE_RESOLUTION|>--- conflicted
+++ resolved
@@ -15,7 +15,6 @@
 fastapi==0.115.12
 uvicorn==0.34.2
 starlette==0.46.2
-<<<<<<< HEAD
 google-genai
 sqlalchemy>=1.4.0
 psycopg2-binary>=2.9.0
@@ -25,7 +24,6 @@
 coverage>=7.3.0
 minio>=7.2.0  # MinIO client for Python
 Pillow>=10.0.0  # For image handling in tests
-=======
 google-genai                             
 google-generativeai    
 volcengine          
@@ -33,5 +31,4 @@
 PyPDF2           
 img2pdf                  
 Pillow          
-Spire.Pdf             
->>>>>>> 769da0df
+Spire.Pdf             