--- conflicted
+++ resolved
@@ -93,11 +93,7 @@
 
         search = arxiv.Search(
             query=query,
-<<<<<<< HEAD
             max_results=self.max_results,  # You can set max papers you want here
-=======
-            max_results=None,  # You can set max papers you want here
->>>>>>> 2bfe1dee
             sort_by=arxiv.SortCriterion.SubmittedDate
         )
 
